--- conflicted
+++ resolved
@@ -162,22 +162,12 @@
 	if err != nil {
 		return nil, err
 	}
-<<<<<<< HEAD
-	var c *x509.Certificate
-	if opts.ParentKey == nil && opts.ParentCert == nil {
-		c, err = peertls.CreateSelfSignedCertificate(selectedKey, ct)
-	} else {
-		selectedPubKey := pkcrypto.PublicKeyFromPrivate(selectedKey)
-		c, err = peertls.CreateCertificate(selectedPubKey, opts.ParentKey, ct, opts.ParentCert)
-	}
-=======
 
 	if opts.ParentKey == nil {
 		opts.ParentKey = selectedKey
 	}
 
-	c, err := peertls.NewCert(pkcrypto.PublicKeyFromPrivate(selectedKey), opts.ParentKey, ct, opts.ParentCert)
->>>>>>> 2cf86703
+	c, err := peertls.CreateCertificate(pkcrypto.PublicKeyFromPrivate(selectedKey), opts.ParentKey, ct, opts.ParentCert)
 	if err != nil {
 		return nil, err
 	}
@@ -375,18 +365,12 @@
 	if err != nil {
 		return nil, err
 	}
-<<<<<<< HEAD
-	leafPubKey := pkcrypto.PublicKeyFromPrivate(leafKey)
-	leafCert, err := peertls.CreateCertificate(leafPubKey, ca.Key, leafTemplate, ca.Cert)
-	if err != nil {
-=======
 
 	if err := extensions.AddExtraExtension(leafTemplate, exts...); err != nil {
->>>>>>> 2cf86703
-		return nil, err
-	}
-
-	leafCert, err := peertls.NewCert(pkcrypto.PublicKeyFromPrivate(leafKey), ca.Key, leafTemplate, ca.Cert)
+		return nil, err
+	}
+
+	leafCert, err := peertls.CreateCertificate(pkcrypto.PublicKeyFromPrivate(leafKey), ca.Key, leafTemplate, ca.Cert)
 	if err != nil {
 		return nil, err
 	}
@@ -461,7 +445,7 @@
 		return err
 	}
 
-	updatedCert, err := peertls.NewSelfSignedCert(ca.Key, ca.Cert)
+	updatedCert, err := peertls.CreateSelfSignedCertificate(ca.Key, ca.Cert)
 	if err != nil {
 		return err
 	}
